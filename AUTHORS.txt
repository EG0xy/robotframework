The core team members over the years:
Pekka Klärck (né Laukkanen)    2005 -
Juha Rantanen                  2005 - 2011
Lasse Koskela                  2005 - 2006
Janne Härkönen                 2006 - 2012
Sami Honkonen                  2006 - 2007
Antti Tuomaala                 2006
Ran Nyman                      2007 - 2010
Heikki Hulkko                  2007 - 2009
Anna Tevaniemi                 2008
Kari Husa                      2009 - 2011
Jussi Malinen                  2010 -
Mikko Korpela                  2010 -
Ismo Aro                       2010 - 2012
Ilmari Kontulainen             2010 - 2013
Tommi Asiala                   2012
Mika Hänninen                  2012 - 2013
Tatu Kairi                     2012 -
Anssi Syrjäsalo                2013 -
Janne Piironen                 2013 -

Other contributors:
Elisabeth Hendrickson          Quick Start Guide (2.0)
Marcin Michalak                String library (2.1)
Chris Prinos                   reST (HTML) support (2.1)
                               How-to debug execution with `pdb` (2.7.6)
Régis Desgroppes               Fixing installation paths (2.1.3)
                               xUnit compatible outputs (2.5.5)
Robert Spielman                Report background colors (2.5)
Xie Yanbo                      Alignment of east asian characters (2.5.3)
JSXGraph Developers            JSXGraph tool and license changes for it (2.6)
Imran                          Template names to listener API (2.6)
                               Suite source to listener API (2.7)
Tatu Aalto                     Get Time keyword enhancement (2.7.5)
Eemeli Kantola                 Fix for non-breaking spaces (2.7.5)
Martti Haukijärvi              IronPython support to Screenshot library (2.7.5)
Guy Kisel                      How-to use decorators when creating libraries (2.7.7)
                               BuiltIn.Log pprint support (2.8.6)
                               New pattern matching keywords in Collections (2.8.6)
                               Keyword/variable not found recommendations (2.8.6)
                               Tidy ELSE and ELSE IF onto separate lines (2.8.7)
Mike Terzo                     Better connection errors to Remote library (2.7.7)
Asko Soukka                    reST (plain text) support (2.8.2)
Vivek Kumar Verma              reST (plain text) support (2.8.2)
Stefan Zimmermann              **kwargs support for dynamic libraries (2.8.2)
                               **kwargs support for Java libraries (2.8.3)
                               *varargs support using java.util.List (2.8.3)
Mirel Pehadzic                 Terminal emulation for Telnet library (2.8.2)
Diogo Sa-Chaves De Oliveira    Terminal emulation for Telnet library (2.8.2)
Lionel Perrin                  Giving custom seed to --randomize (2.8.5)
Michael Walle                  Telnet.Write Control Character keyword (2.8.5)
                               Telnet.Read Until Prompt strip_prompt option (2.8.7)
Tero Kinnunen                  BDD 'But' prefix ignored (2.8.7)
Heiko Thiery                   Enable log level config option for TelnetLibrary (2.8.7)
Nicolae Chedea                 Float parameters in FOR IN RANGE (2.8.7)
Jared Hellman                  Custom keyword names (2.9)
                               Embedded arguments for library keywords (2.9)
Vinicius K. Ruoso              Support multiple listeners per library (2.9)
Joseph Lorenzini               Exposed ERROR log level for keywords (2.9)
Guillaume Grossetie            Less flashy report and log styles (2.9, #1943)
<<<<<<< HEAD
Ed Brannin                     FOR ... IN ZIP, FOR ... IN ENUMERATE (2.9, #1989)
=======
Moon SungHoon                  Get Regexp Matches Keyword in String library (2.9)
>>>>>>> 909edf99
<|MERGE_RESOLUTION|>--- conflicted
+++ resolved
@@ -58,8 +58,5 @@
 Vinicius K. Ruoso              Support multiple listeners per library (2.9)
 Joseph Lorenzini               Exposed ERROR log level for keywords (2.9)
 Guillaume Grossetie            Less flashy report and log styles (2.9, #1943)
-<<<<<<< HEAD
 Ed Brannin                     FOR ... IN ZIP, FOR ... IN ENUMERATE (2.9, #1989)
-=======
-Moon SungHoon                  Get Regexp Matches Keyword in String library (2.9)
->>>>>>> 909edf99
+Moon SungHoon                  String.Get Regexp Matches keyword (2.9, #1985)