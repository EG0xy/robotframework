#  Copyright 2008-2015 Nokia Solutions and Networks
#
#  Licensed under the Apache License, Version 2.0 (the "License");
#  you may not use this file except in compliance with the License.
#  You may obtain a copy of the License at
#
#      http://www.apache.org/licenses/LICENSE-2.0
#
#  Unless required by applicable law or agreed to in writing, software
#  distributed under the License is distributed on an "AS IS" BASIS,
#  WITHOUT WARRANTIES OR CONDITIONS OF ANY KIND, either express or implied.
#  See the License for the specific language governing permissions and
#  limitations under the License.

import os
import random
import sys
import time

from robot import utils
from robot.errors import DataError, FrameworkError
from robot.utils import split_args_from_name_or_path
from robot.output import LOGGER, loggerhelper
from robot.result.keywordremover import KeywordRemover
from robot.result.flattenkeywordmatcher import validate_flatten_keyword

from .gatherfailed import gather_failed_tests


class _BaseSettings(object):
    _cli_opts = {'Name'             : ('name', None),
                 'Doc'              : ('doc', None),
                 'Metadata'         : ('metadata', []),
                 'TestNames'        : ('test', []),
                 'ReRunFailed'      : ('rerunfailed', 'NONE'),
                 'DeprecatedRunFailed': ('runfailed', 'NONE'),  # TODO: Remove in RF 2.10/3.0.
                 'SuiteNames'       : ('suite', []),
                 'SetTag'           : ('settag', []),
                 'Include'          : ('include', []),
                 'Exclude'          : ('exclude', []),
                 'Critical'         : ('critical', None),
                 'NonCritical'      : ('noncritical', None),
                 'OutputDir'        : ('outputdir', utils.abspath('.')),
                 'Log'              : ('log', 'log.html'),
                 'Report'           : ('report', 'report.html'),
                 'XUnit'            : ('xunit', None),
                 'SplitLog'         : ('splitlog', False),
                 'TimestampOutputs' : ('timestampoutputs', False),
                 'LogTitle'         : ('logtitle', None),
                 'ReportTitle'      : ('reporttitle', None),
                 'ReportBackground' : ('reportbackground',
                                       ('#99FF66', '#99FF66', '#FF3333')),
                 'SuiteStatLevel'   : ('suitestatlevel', -1),
                 'TagStatInclude'   : ('tagstatinclude', []),
                 'TagStatExclude'   : ('tagstatexclude', []),
                 'TagStatCombine'   : ('tagstatcombine', []),
                 'TagDoc'           : ('tagdoc', []),
                 'TagStatLink'      : ('tagstatlink', []),
                 'RemoveKeywords'   : ('removekeywords', []),
                 'FlattenKeywords'  : ('flattenkeywords', []),
                 'PreRebotModifiers': ('prerebotmodifier', []),
                 'StatusRC'         : ('statusrc', True),
                 'MonitorColors'    : ('monitorcolors', 'AUTO'),
                 'StdOut'           : ('stdout', None),
                 'StdErr'           : ('stderr', None),
                 'XUnitSkipNonCritical' : ('xunitskipnoncritical', False)}
    _output_opts = ['Output', 'Log', 'Report', 'XUnit', 'DebugFile']

    def __init__(self, options=None, **extra_options):
        self.start_timestamp = utils.format_time(time.time(), '', '-', '')
        self._opts = {}
        self._cli_opts = self._cli_opts.copy()
        self._cli_opts.update(self._extra_cli_opts)
        self._process_cli_opts(dict(options or {}, **extra_options))

    def _process_cli_opts(self, opts):
        for name, (cli_name, default) in self._cli_opts.items():
            value = opts[cli_name] if cli_name in opts else default
            if default == [] and not utils.is_list_like(value):
                value = [value]
            self[name] = self._process_value(name, value)
        self['TestNames'] += self['ReRunFailed'] or self['DeprecatedRunFailed']

    def __setitem__(self, name, value):
        if name not in self._cli_opts:
            raise KeyError("Non-existing settings '%s'" % name)
        self._opts[name] = value

    def _process_value(self, name, value):
        if name == 'ReRunFailed':
            return gather_failed_tests(value)
        if name == 'DeprecatedRunFailed':
            if value.upper() != 'NONE':
                LOGGER.warn('Option --runfailed is deprecated and will be '
                            'removed in the future. Use --rerunfailed instead.')
            return gather_failed_tests(value)
        if name == 'DeprecatedMerge' and value is True:
            LOGGER.warn('Option --rerunmerge is deprecated and will be '
                        'removed in the future. Use --merge instead.')
        if name == 'LogLevel':
            return self._process_log_level(value)
        if value == self._get_default_value(name):
            return value
        if name in ['Name', 'Doc', 'LogTitle', 'ReportTitle']:
            if name == 'Doc':
                value = self._escape_as_data(value)
            return value.replace('_', ' ')
        if name in ['Metadata', 'TagDoc']:
            if name == 'Metadata':
                value = [self._escape_as_data(v) for v in value]
            return [self._process_metadata_or_tagdoc(v) for v in value]
        if name in ['Include', 'Exclude']:
            return [self._format_tag_patterns(v) for v in value]
        if name in self._output_opts and (not value or value.upper() == 'NONE'):
            return None
        if name == 'OutputDir':
            return utils.abspath(value)
        if name in ['SuiteStatLevel', 'MonitorWidth']:
            return self._convert_to_positive_integer_or_default(name, value)
        if name in ['PreRunModifiers', 'PreRebotModifiers', 'VariableFiles']:
            return [split_args_from_name_or_path(item) for item in value]
        if name == 'ReportBackground':
            return self._process_report_background(value)
        if name == 'TagStatCombine':
            return [self._process_tag_stat_combine(v) for v in value]
        if name == 'TagStatLink':
            return [v for v in [self._process_tag_stat_link(v) for v in value] if v]
        if name == 'Randomize':
            return self._process_randomize_value(value)
        if name == 'RemoveKeywords':
            self._validate_remove_keywords(value)
        if name == 'FlattenKeywords':
            self._validate_flatten_keywords(value)
        return value

    def _escape_as_data(self, value):
        return value

    def _process_log_level(self, level):
        level, visible_level = self._split_log_level(level.upper())
        self._opts['VisibleLogLevel'] = visible_level
        return level

    def _split_log_level(self, level):
        if ':' in level:
            level, visible_level = level.split(':', 1)
        else:
            visible_level = level
        self._validate_log_level_and_default(level, visible_level)
        return level, visible_level

    def _validate_log_level_and_default(self, log_level, default):
        if log_level not in loggerhelper.LEVELS:
            raise DataError("Invalid log level '%s'" % log_level)
        if default not in loggerhelper.LEVELS:
            raise DataError("Invalid log level '%s'" % default)
        if not loggerhelper.IsLogged(log_level)(default):
            raise DataError("Default visible log level '%s' is lower than "
                            "log level '%s'" % (default, log_level))

    def _process_randomize_value(self, original):
        value = original.lower()
        if ':' in value:
            value, seed = value.split(':', 1)
        else:
            seed = random.randint(0, sys.maxint)
        if value in ('test', 'suite'):
            value += 's'
        if value not in ('tests', 'suites', 'none', 'all'):
            self._raise_invalid_option_value('--randomize', original)
        try:
            seed = int(seed)
        except ValueError:
            self._raise_invalid_option_value('--randomize', original)
        return value, seed

    def _raise_invalid_option_value(self, option_name, given_value):
        raise DataError("Option '%s' does not support value '%s'."
                        % (option_name, given_value))

    def __getitem__(self, name):
        if name not in self._opts:
            raise KeyError("Non-existing setting '%s'" % name)
        if name in self._output_opts:
            return self._get_output_file(name)
        return self._opts[name]

    def _get_output_file(self, option):
        """Returns path of the requested output file and creates needed dirs.

        `option` can be 'Output', 'Log', 'Report', 'XUnit' or 'DebugFile'.
        """
        name = self._opts[option]
        if not name:
            return None
        if option == 'Log' and self._output_disabled():
            self['Log'] = None
            LOGGER.error('Log file is not created if output.xml is disabled.')
            return None
        name = self._process_output_name(option, name)
        path = utils.abspath(os.path.join(self['OutputDir'], name))
        self._create_output_dir(os.path.dirname(path), option)
        return path

    def _process_output_name(self, option, name):
        base, ext = os.path.splitext(name)
        if self['TimestampOutputs']:
            base = '%s-%s' % (base, self.start_timestamp)
        ext = self._get_output_extension(ext, option)
        return base + ext

    def _get_output_extension(self, ext, type_):
        if ext != '':
            return ext
        if type_ in ['Output', 'XUnit']:
            return '.xml'
        if type_ in ['Log', 'Report']:
            return '.html'
        if type_ == 'DebugFile':
            return '.txt'
        raise FrameworkError("Invalid output file type: %s" % type_)

    def _create_output_dir(self, path, type_):
        try:
            if not os.path.exists(path):
                os.makedirs(path)
        except EnvironmentError as err:
            raise DataError("Creating %s file directory '%s' failed: %s"
                            % (type_.lower(), path, err.strerror))

    def _process_metadata_or_tagdoc(self, value):
        value = value.replace('_', ' ')
        if ':' in value:
            return value.split(':', 1)
        return value, ''

    def _process_report_background(self, colors):
        if colors.count(':') not in [1, 2]:
            raise DataError("Invalid report background colors '%s'." % colors)
        colors = colors.split(':')
        if len(colors) == 2:
            return colors[0], colors[0], colors[1]
        return tuple(colors)

    def _process_tag_stat_combine(self, pattern):
        if ':' in pattern:
            pattern, title = pattern.rsplit(':', 1)
        else:
            title = ''
        return self._format_tag_patterns(pattern), title.replace('_', ' ')

    def _format_tag_patterns(self, pattern):
        for search, replace in [('&', 'AND'), ('AND', ' AND '), ('OR', ' OR '),
                                ('NOT', ' NOT '), ('_', ' ')]:
            if search in pattern:
                pattern = pattern.replace(search, replace)
        while '  ' in pattern:
            pattern = pattern.replace('  ', ' ')
        return pattern

    def _process_tag_stat_link(self, value):
        tokens = value.split(':')
        if len(tokens) >= 3:
            return tokens[0], ':'.join(tokens[1:-1]), tokens[-1]
        raise DataError("Invalid format for option '--tagstatlink'. "
                        "Expected 'tag:link:title' but got '%s'." % value)

    def _convert_to_positive_integer_or_default(self, name, value):
        value = self._convert_to_integer(name, value)
        return value if value > 0 else self._get_default_value(name)

    def _convert_to_integer(self, name, value):
        try:
            return int(value)
        except ValueError:
            raise DataError("Option '--%s' expected integer value but got '%s'."
                            % (name.lower(), value))

    def _get_default_value(self, name):
        return self._cli_opts[name][1]

    def _validate_remove_keywords(self, values):
        for value in values:
            try:
                KeywordRemover(value)
            except DataError as err:
                raise DataError("Invalid value for option '--removekeywords'. %s" % err)

    def _validate_flatten_keywords(self, values):
        try:
            validate_flatten_keyword(values)
        except DataError as err:
            raise DataError("Invalid value for option '--flattenkeywords'. %s" % err)

    def __contains__(self, setting):
        return setting in self._cli_opts

    def __unicode__(self):
        return '\n'.join('%s: %s' % (name, self._opts[name])
                         for name in sorted(self._opts))

    @property
    def output_directory(self):
        return self['OutputDir']

    @property
    def output(self):
        return self['Output']

    @property
    def log(self):
        return self['Log']

    @property
    def report(self):
        return self['Report']

    @property
    def xunit(self):
        return self['XUnit']

    @property
    def log_level(self):
        return self['LogLevel']

    @property
    def split_log(self):
        return self['SplitLog']

    @property
    def status_rc(self):
        return self['StatusRC']

    @property
    def xunit_skip_noncritical(self):
        return self['XUnitSkipNonCritical']

    @property
    def statistics_config(self):
        return {
            'suite_stat_level': self['SuiteStatLevel'],
            'tag_stat_include': self['TagStatInclude'],
            'tag_stat_exclude': self['TagStatExclude'],
            'tag_stat_combine': self['TagStatCombine'],
            'tag_stat_link': self['TagStatLink'],
            'tag_doc': self['TagDoc'],
        }

    @property
    def critical_tags(self):
        return self['Critical']

    @property
    def non_critical_tags(self):
        return self['NonCritical']

    @property
    def remove_keywords(self):
        return self['RemoveKeywords']

    @property
    def flatten_keywords(self):
        return self['FlattenKeywords']

    @property
    def pre_rebot_modifiers(self):
        return self['PreRebotModifiers']


class RobotSettings(_BaseSettings):
    _extra_cli_opts = {'Output'             : ('output', 'output.xml'),
                       'LogLevel'           : ('loglevel', 'INFO'),
                       'DryRun'             : ('dryrun', False),
                       'ExitOnFailure'      : ('exitonfailure', False),
                       'ExitOnError'        : ('exitonerror', False),
                       'SkipTeardownOnExit' : ('skipteardownonexit', False),
                       'Randomize'          : ('randomize', 'NONE'),
                       'RunEmptySuite'      : ('runemptysuite', False),
                       'WarnOnSkipped'      : ('warnonskippedfiles', False),
                       'Variables'          : ('variable', []),
                       'VariableFiles'      : ('variablefile', []),
                       'PreRunModifiers'    : ('prerunmodifier', []),
                       'Listeners'          : ('listener', []),
                       'ConsoleOutput'      : ('consoleoutput', 'verbose'),
                       'MonitorWidth'       : ('monitorwidth', 78),
                       'MonitorMarkers'     : ('monitormarkers', 'AUTO'),
                       'DebugFile'          : ('debugfile', None)}

    def get_rebot_settings(self):
        settings = RebotSettings()
        settings._opts.update(self._opts)
        for name in ['Variables', 'VariableFiles', 'Listeners']:
            del(settings._opts[name])
        for name in ['Include', 'Exclude', 'TestNames', 'SuiteNames', 'Metadata']:
            settings._opts[name] = []
        for name in ['Name', 'Doc']:
            settings._opts[name] = None
        settings._opts['Output'] = None
        settings._opts['LogLevel'] = 'TRACE'
        settings._opts['ProcessEmptySuite'] = self['RunEmptySuite']
        return settings

    def _output_disabled(self):
        return self.output is None

    def _escape_as_data(self, value):
        return utils.escape(value)

    @property
    def debug_file(self):
        return self['DebugFile']

    @property
    def suite_config(self):
        return {
            'name': self['Name'],
            'doc': self['Doc'],
            'metadata': dict(self['Metadata']),
            'set_tags': self['SetTag'],
            'include_tags': self['Include'],
            'exclude_tags': self['Exclude'],
            'include_suites': self['SuiteNames'],
            'include_tests': self['TestNames'],
            'empty_suite_ok': self.run_empty_suite,
            'randomize_suites': self.randomize_suites,
            'randomize_tests': self.randomize_tests,
            'randomize_seed': self.randomize_seed,
        }

    @property
    def randomize_seed(self):
        return self['Randomize'][1]

    @property
    def randomize_suites(self):
        return self['Randomize'][0] in ('suites', 'all')

    @property
    def randomize_tests(self):
        return self['Randomize'][0] in ('tests', 'all')

    @property
    def dry_run(self):
        return self['DryRun']
    @property
    def exit_on_failure(self):
        return self['ExitOnFailure']

    @property
    def exit_on_error(self):
        return self['ExitOnError']

    @property
    def skip_teardown_on_exit(self):
        return self['SkipTeardownOnExit']

    @property
<<<<<<< HEAD
    def log_level(self):
        return self['LogLevel']

    @property
    def console_output_config(self):
=======
    def console_logger_config(self):
>>>>>>> 6d094ea6
        return {
            'type':    self['ConsoleOutput'],
            'width':   self['MonitorWidth'],
            'colors':  self['MonitorColors'],
            'markers': self['MonitorMarkers'],
            'stdout':  self['StdOut'],
            'stderr':  self['StdErr']
        }

    @property
    def pre_run_modifiers(self):
        return self['PreRunModifiers']

    @property
    def run_empty_suite(self):
        return self['RunEmptySuite']

    @property
    def variables(self):
        return self['Variables']

    @property
    def variable_files(self):
        return self['VariableFiles']


class RebotSettings(_BaseSettings):
    _extra_cli_opts = {'Output'            : ('output', None),
                       'LogLevel'          : ('loglevel', 'TRACE'),
                       'ProcessEmptySuite' : ('processemptysuite', False),
                       'StartTime'         : ('starttime', None),
                       'EndTime'           : ('endtime', None),
                       'Merge'             : ('merge', False),
                       'DeprecatedMerge'   : ('rerunmerge', False)}

    def _output_disabled(self):
        return False

    @property
    def suite_config(self):
        return {
            'name': self['Name'],
            'doc': self['Doc'],
            'metadata': dict(self['Metadata']),
            'set_tags': self['SetTag'],
            'include_tags': self['Include'],
            'exclude_tags': self['Exclude'],
            'include_suites': self['SuiteNames'],
            'include_tests': self['TestNames'],
            'empty_suite_ok': self.process_empty_suite,
            'remove_keywords': self.remove_keywords,
            'log_level': self['LogLevel'],
            'critical_tags': self.critical_tags,
            'non_critical_tags': self.non_critical_tags,
            'start_time': self['StartTime'],
            'end_time': self['EndTime']
        }

    @property
    def log_config(self):
        if not self.log:
            return {}
        return {
            'title': utils.html_escape(self['LogTitle'] or ''),
            'reportURL': self._url_from_path(self.log, self.report),
            'splitLogBase': os.path.basename(os.path.splitext(self.log)[0]),
            'defaultLevel': self['VisibleLogLevel']
        }

    @property
    def report_config(self):
        if not self.report:
            return {}
        return {
            'title': utils.html_escape(self['ReportTitle'] or ''),
            'logURL': self._url_from_path(self.report, self.log),
            'background' : self._resolve_background_colors(),
        }

    def _url_from_path(self, source, destination):
        if not destination:
            return None
        return utils.get_link_path(destination, os.path.dirname(source))

    def _resolve_background_colors(self):
        colors = self['ReportBackground']
        return {'pass': colors[0], 'nonCriticalFail': colors[1], 'fail': colors[2]}

    @property
    def merge(self):
        return self['Merge'] or self['DeprecatedMerge']

    @property
    def console_output_config(self):
        return {
            'colors':  self['MonitorColors'],
            'stdout':  self['StdOut'],
            'stderr':  self['StdErr']
        }

    @property
    def process_empty_suite(self):
        return self['ProcessEmptySuite']<|MERGE_RESOLUTION|>--- conflicted
+++ resolved
@@ -455,15 +455,7 @@
         return self['SkipTeardownOnExit']
 
     @property
-<<<<<<< HEAD
-    def log_level(self):
-        return self['LogLevel']
-
-    @property
     def console_output_config(self):
-=======
-    def console_logger_config(self):
->>>>>>> 6d094ea6
         return {
             'type':    self['ConsoleOutput'],
             'width':   self['MonitorWidth'],
