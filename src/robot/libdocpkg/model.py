#  Copyright 2008-2015 Nokia Solutions and Networks
#
#  Licensed under the Apache License, Version 2.0 (the "License");
#  you may not use this file except in compliance with the License.
#  You may obtain a copy of the License at
#
#      http://www.apache.org/licenses/LICENSE-2.0
#
#  Unless required by applicable law or agreed to in writing, software
#  distributed under the License is distributed on an "AS IS" BASIS,
#  WITHOUT WARRANTIES OR CONDITIONS OF ANY KIND, either express or implied.
#  See the License for the specific language governing permissions and
#  limitations under the License.

<<<<<<< HEAD
from robot.model import Tags
from robot.utils import setter, split_tags_from_doc
=======
from itertools import chain

from robot.model import Tags
from robot.utils import setter
>>>>>>> a756c71c

from .writer import LibdocWriter
from .output import LibdocOutput


class LibraryDoc(object):

    def __init__(self, name='', doc='', version='', type='library',
                 scope='', named_args=True, doc_format=''):
        self.name = name
        self.doc = doc
        self.version = version
        self.type = type
        self.scope = scope
        self.named_args = named_args
        self.doc_format = doc_format
        self.inits = []
        self.keywords = []

    @setter
    def scope(self, scope):
        return {'TESTCASE': 'test case',
                'TESTSUITE': 'test suite',
                'GLOBAL': 'global'}.get(scope, scope)

    @setter
    def doc_format(self, format):
        return format or 'ROBOT'

    @setter
    def keywords(self, kws):
        return sorted(kws)

    @property
    def all_tags(self):
        return Tags(chain.from_iterable(kw.tags for kw in self.keywords))

    def save(self, output=None, format='HTML'):
        with LibdocOutput(output, format) as outfile:
            LibdocWriter(format).write(self, outfile)


class KeywordDoc(object):

    def __init__(self, name='', args=(), doc='', tags=()):
        self.name = name
        self.args = args
        self.doc = doc
        self.tags = Tags(tags)

    @property
    def shortdoc(self):
        return self.doc.splitlines()[0] if self.doc else ''

    def __cmp__(self, other):
        return cmp(self.name.lower(), other.name.lower())<|MERGE_RESOLUTION|>--- conflicted
+++ resolved
@@ -12,15 +12,10 @@
 #  See the License for the specific language governing permissions and
 #  limitations under the License.
 
-<<<<<<< HEAD
-from robot.model import Tags
-from robot.utils import setter, split_tags_from_doc
-=======
 from itertools import chain
 
 from robot.model import Tags
 from robot.utils import setter
->>>>>>> a756c71c
 
 from .writer import LibdocWriter
 from .output import LibdocOutput
