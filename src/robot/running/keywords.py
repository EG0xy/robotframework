#  Copyright 2008-2012 Nokia Siemens Networks Oyj
#
#  Licensed under the Apache License, Version 2.0 (the "License");
#  you may not use this file except in compliance with the License.
#  You may obtain a copy of the License at
#
#      http://www.apache.org/licenses/LICENSE-2.0
#
#  Unless required by applicable law or agreed to in writing, software
#  distributed under the License is distributed on an "AS IS" BASIS,
#  WITHOUT WARRANTIES OR CONDITIONS OF ANY KIND, either express or implied.
#  See the License for the specific language governing permissions and
#  limitations under the License.

from robot.utils import (format_assign_message, get_elapsed_time,
                         get_error_message, get_timestamp, plural_or_not)
from robot.errors import (ContinueForLoop, DataError, ExecutionFailed,
                          ExecutionFailures, HandlerExecutionFailed,
<<<<<<< HEAD
                          _ExecutionPassed, ReturnFromKeyword)
=======
                          ReturnFromKeyword, ExitForLoop)
>>>>>>> b0b9c89b
from robot.common import BaseKeyword
from robot.variables import is_scalar_var, VariableAssigner


class Keywords(object):

    def __init__(self, steps, template=None):
        self._keywords = []
        self._templated = bool(template)
        if self._templated:
            steps = [s.apply_template(template) for s in steps]
        for s in steps:
            self._add_step(s, template)

    def _add_step(self, step, template):
        if step.is_comment():
            return
        if step.is_for_loop():
            keyword = ForLoop(step, template)
        else:
            keyword = Keyword(step.keyword, step.args, step.assign)
        self.add_keyword(keyword)

    def add_keyword(self, keyword):
        self._keywords.append(keyword)

    def run(self, context):
        errors = []
        for kw in self._keywords:
            try:
                kw.run(context)
<<<<<<< HEAD
            except ContinueForLoop:
                raise
            except (_ExecutionPassed), exp:
                exp.set_earlier_failures(errors)
                raise exp
=======
            except ReturnFromKeyword, ret:
                ret.set_earlier_failures(errors)
                raise ret
            except ExitForLoop, exit:
                raise exit
            except ContinueForLoop, cont:
                raise cont
>>>>>>> b0b9c89b
            except ExecutionFailed, err:
                errors.extend(err.get_errors())
                if not err.can_continue(context.teardown, self._templated,
                                        context.dry_run):
                    break
        if errors:
            raise ExecutionFailures(errors)

    def __nonzero__(self):
        return bool(self._keywords)

    def __iter__(self):
        return iter(self._keywords)


class Keyword(BaseKeyword):

    def __init__(self, name, args, assign=None, type='kw'):
        BaseKeyword.__init__(self, name, args, type=type)
        self.assign = assign or []
        self.handler_name = name

    def run(self, context):
        handler = self._start(context)
        try:
            return_value = self._run(handler, context)
        except ExecutionFailed, err:
            self.status = 'FAIL' if not err.execution_should_be_passed else 'PASS'
            self._end(context, error=err)
            raise
        else:
            if not (context.dry_run and handler.type == 'library'):
                self.status = 'PASS'
            self._end(context, return_value)
            return return_value

    def _start(self, context):
        handler = context.get_handler(self.handler_name)
        handler.init_keyword(context.get_current_vars())
        self.name = self._get_name(handler.longname)
        self.doc = handler.shortdoc
        self.timeout = getattr(handler, 'timeout', '')
        self.starttime = get_timestamp()
        context.start_keyword(self)
        if self.doc.startswith('*DEPRECATED*'):
            msg = self.doc.replace('*DEPRECATED*', '', 1).strip()
            name = self.name.split('} = ', 1)[-1]  # Remove possible variable
            context.warn("Keyword '%s' is deprecated. %s" % (name, msg))
        return handler

    def _get_name(self, handler_longname):
        if not self.assign:
            return handler_longname
        return '%s = %s' % (', '.join(a.rstrip('= ') for a in self.assign),
                            handler_longname)

    def _run(self, handler, context):
        try:
            return handler.run(context, self.args[:])
        except ExecutionFailed:
            raise
        except:
            self._report_failure(context)

    def _end(self, context, return_value=None, error=None):
        self.endtime = get_timestamp()
        self.elapsedtime = get_elapsed_time(self.starttime, self.endtime)
        if error and self.type == 'teardown':
            self.message = unicode(error)
        try:
            if not error or error.can_continue(context.teardown):
                self._set_variables(context, return_value, error)
        finally:
            context.end_keyword(self)

    def _set_variables(self, context, return_value, error):
        if error:
            return_value = error.return_value
        try:
            VariableAssigner(self.assign).assign(context, return_value)
        except DataError, err:
            self.status = 'FAIL'
            msg = unicode(err)
            context.output.fail(msg)
            raise ExecutionFailed(msg, syntax=True)

    def _report_failure(self, context):
        failure = HandlerExecutionFailed()
        context.output.fail(failure.full_message)
        if failure.traceback:
            context.output.debug(failure.traceback)
        raise failure


class ForLoop(BaseKeyword):

    def __init__(self, forstep, template=None):
        BaseKeyword.__init__(self, self._get_name(forstep), type='for')
        self.vars = forstep.vars
        self.items = forstep.items
        self.range = forstep.range
        self.keywords = Keywords(forstep.steps, template)
        self._templated = bool(template)

    def _get_name(self, data):
        return '%s %s [ %s ]' % (' | '.join(data.vars),
                                 'IN' if not data.range else 'IN RANGE',
                                 ' | '.join(data.items))

    def run(self, context):
        self.starttime = get_timestamp()
        context.start_keyword(self)
        error = self._run_with_error_handling(self._validate_and_run, context)
        self.status = 'PASS' if not error or error.execution_should_be_passed else 'FAIL'
        self.endtime = get_timestamp()
        self.elapsedtime = get_elapsed_time(self.starttime, self.endtime)
        context.end_keyword(self)
        if error:
            raise error

    def _run_with_error_handling(self, runnable, context):
        try:
            runnable(context)
        except ExitForLoop, message:
            return message
        except ContinueForLoop:
            return None
        except ExecutionFailed, err:
            return err
        except DataError, err:
            msg = unicode(err)
            context.output.fail(msg)
            return ExecutionFailed(msg, syntax=True)
        else:
            return None

    def _validate_and_run(self, context):
        self._validate()
        self._run(context)

    def _validate(self):
        if not self.vars:
            raise DataError('FOR loop has no loop variables.')
        for var in self.vars:
            if not is_scalar_var(var):
                raise DataError("Invalid FOR loop variable '%s'." % var)
        if not self.items:
            raise DataError('FOR loop has no loop values.')
        if not self.keywords:
            raise DataError('FOR loop contains no keywords.')

    def _run(self, context):
        errors = []
        items, iteration_steps = self._get_items_and_iteration_steps(context)
        for i in iteration_steps:
            values = items[i:i+len(self.vars)]
            err = self._run_one_round(context, self.vars, values)
            if err:
<<<<<<< HEAD
                if err.exit_for_loop:
=======
                if isinstance(err, ReturnFromKeyword):
                    err.set_earlier_failures(errors)
                    raise err
                if isinstance(err, ExitForLoop):
>>>>>>> b0b9c89b
                    break
                if isinstance(err, ContinueForLoop):
                    continue
                if isinstance(err, _ExecutionPassed):
                    err.set_earlier_failures(errors)
                    raise err
                errors.extend(err.get_errors())
                if not err.can_continue(context.teardown, self._templated,
                                        context.dry_run):
                    break
        if errors:
            raise ExecutionFailures(errors)

    def _get_items_and_iteration_steps(self, context):
        if context.dry_run:
            return self.vars, [0]
        items = self._replace_vars_from_items(context.get_current_vars())
        return items, range(0, len(items), len(self.vars))

    def _run_one_round(self, context, variables, values):
        foritem = _ForItem(variables, values)
        context.start_keyword(foritem)
        for var, value in zip(variables, values):
            context.get_current_vars()[var] = value
        error = self._run_with_error_handling(self.keywords.run, context)
        foritem.end('PASS' if not error or error.execution_should_be_passed else 'FAIL')
        context.end_keyword(foritem)
        return error

    def _replace_vars_from_items(self, variables):
        items = variables.replace_list(self.items)
        if self.range:
            items = self._get_range_items(items)
        if len(items) % len(self.vars) == 0:
            return items
        raise DataError('Number of FOR loop values should be multiple of '
                        'variables. Got %d variables but %d value%s.'
                        % (len(self.vars), len(items), plural_or_not(items)))

    def _get_range_items(self, items):
        try:
            items = [self._to_int_with_arithmetics(item) for item in items]
        except:
            raise DataError('Converting argument of FOR IN RANGE failed: %s'
                            % get_error_message())
        if not 1 <= len(items) <= 3:
            raise DataError('FOR IN RANGE expected 1-3 arguments, '
                            'got %d instead.' % len(items))
        return range(*items)

    def _to_int_with_arithmetics(self, item):
        item = str(item)
        try:
            return int(item)
        except ValueError:
            return int(eval(item))


class _ForItem(BaseKeyword):

    def __init__(self, vars, items):
        name = ', '.join(format_assign_message(var, item)
                         for var, item in zip(vars, items))
        BaseKeyword.__init__(self, name, type='foritem')
        self.starttime = get_timestamp()

    def end(self, status):
        self.status = status
        self.endtime = get_timestamp()
        self.elapsedtime = get_elapsed_time(self.starttime, self.endtime)<|MERGE_RESOLUTION|>--- conflicted
+++ resolved
@@ -14,13 +14,10 @@
 
 from robot.utils import (format_assign_message, get_elapsed_time,
                          get_error_message, get_timestamp, plural_or_not)
-from robot.errors import (ContinueForLoop, DataError, ExecutionFailed,
-                          ExecutionFailures, HandlerExecutionFailed,
-<<<<<<< HEAD
-                          _ExecutionPassed, ReturnFromKeyword)
-=======
-                          ReturnFromKeyword, ExitForLoop)
->>>>>>> b0b9c89b
+from robot.errors import (ContinueForLoop, DataError, _ExecutionPassed,
+                          ExecutionFailed, ExecutionFailures, ExitForLoop,
+                          HandlerExecutionFailed, ReturnFromKeyword)
+
 from robot.common import BaseKeyword
 from robot.variables import is_scalar_var, VariableAssigner
 
@@ -52,21 +49,11 @@
         for kw in self._keywords:
             try:
                 kw.run(context)
-<<<<<<< HEAD
-            except ContinueForLoop:
+            except (ContinueForLoop, ExitForLoop):
                 raise
             except (_ExecutionPassed), exp:
                 exp.set_earlier_failures(errors)
                 raise exp
-=======
-            except ReturnFromKeyword, ret:
-                ret.set_earlier_failures(errors)
-                raise ret
-            except ExitForLoop, exit:
-                raise exit
-            except ContinueForLoop, cont:
-                raise cont
->>>>>>> b0b9c89b
             except ExecutionFailed, err:
                 errors.extend(err.get_errors())
                 if not err.can_continue(context.teardown, self._templated,
@@ -225,14 +212,7 @@
             values = items[i:i+len(self.vars)]
             err = self._run_one_round(context, self.vars, values)
             if err:
-<<<<<<< HEAD
-                if err.exit_for_loop:
-=======
-                if isinstance(err, ReturnFromKeyword):
-                    err.set_earlier_failures(errors)
-                    raise err
                 if isinstance(err, ExitForLoop):
->>>>>>> b0b9c89b
                     break
                 if isinstance(err, ContinueForLoop):
                     continue
