--- conflicted
+++ resolved
@@ -36,14 +36,9 @@
     __slots__ = ['range', 'flavor']
     keyword_class = Keyword
 
-<<<<<<< HEAD
-    def __init__(self, vars, items, range, flavor):
-        Keyword.__init__(self, assign=vars, args=items, type='for')
-=======
-    def __init__(self, variables, values, range):
+    def __init__(self, variables, values, range, flavor):
         Keyword.__init__(self, assign=variables, args=values,
                          type=Keyword.FOR_LOOP_TYPE)
->>>>>>> 150133f3
         self.range = range
         self.flavor = flavor
 
